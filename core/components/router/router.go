--- conflicted
+++ resolved
@@ -66,15 +66,6 @@
 	return err
 }
 
-<<<<<<< HEAD
-		// Add Gateway duty metadata
-		// TODO add gateway location
-		metadata := packet.Metadata()
-		if metadata.Freq == nil {
-			stats.MarkMeter("router.uplink.not_supported")
-			return errors.New(errors.Structural, "Missing mandatory frequency in metadata")
-		}
-=======
 // handleDataUp handle an upcoming message which carries a data frame payload
 func (r component) handleDataUp(packet RPacket, up Adapter) (Packet, error) {
 	// Lookup for an existing broker
@@ -84,26 +75,18 @@
 		return nil, errors.New(errors.Operational, err)
 	}
 	shouldBroadcast := err != nil
->>>>>>> a6f77501
 
 	metadata := packet.Metadata()
 	if metadata.Freq == nil {
+		stats.MarkMeter("router.uplink.not_supported")
 		return nil, errors.New(errors.Structural, "Missing mandatory frequency in metadata")
 	}
 
-<<<<<<< HEAD
-		sb1, err := dutycycle.GetSubBand(*metadata.Freq)
-		if err != nil {
-			stats.MarkMeter("router.uplink.not_supported")
-			return errors.New(errors.Structural, "Unhandled uplink signal frequency")
-		}
-=======
 	// Add Gateway location metadata
 	gmeta, _ := r.LookupStats(packet.GatewayID())
 	metadata.Lati = gmeta.Lati
 	metadata.Long = gmeta.Long
 	metadata.Alti = gmeta.Alti
->>>>>>> a6f77501
 
 	// Add Gateway duty metadata
 	cycles, err := r.Manager.Lookup(packet.GatewayID())
@@ -112,39 +95,21 @@
 		cycles = make(dutycycle.Cycles)
 	}
 
-<<<<<<< HEAD
-		bpacket, err := NewBPacket(packet.Payload(), metadata)
-		if err != nil {
-			stats.MarkMeter("router.uplink.not_supported")
-			r.ctx.WithError(err).Warn("Unable to create router packet")
-			return errors.New(errors.Structural, err)
-		}
-=======
 	sb1, err := dutycycle.GetSubBand(*metadata.Freq)
 	if err != nil {
+		stats.MarkMeter("router.uplink.not_supported")
 		return nil, errors.New(errors.Structural, "Unhandled uplink signal frequency")
 	}
->>>>>>> a6f77501
 
 	rx1, rx2 := uint(dutycycle.StateFromDuty(cycles[sb1])), uint(dutycycle.StateFromDuty(cycles[dutycycle.EuropeG3]))
 	metadata.DutyRX1, metadata.DutyRX2 = &rx1, &rx2
 
-<<<<<<< HEAD
-			// Send the packet
-			response, err = up.Send(bpacket, recipients...)
-			if err != nil && err.(errors.Failure).Nature == errors.NotFound {
-				// Might be a collision with the dev addr, we better broadcast
-				response, err = up.Send(bpacket)
-			}
-			stats.MarkMeter("router.uplink.out")
-		}
-=======
 	bpacket, err := NewBPacket(packet.Payload(), metadata)
 	if err != nil {
+		stats.MarkMeter("router.uplink.not_supported")
 		r.ctx.WithError(err).Warn("Unable to create router packet")
 		return nil, errors.New(errors.Structural, err)
 	}
->>>>>>> a6f77501
 
 	// Send packet to broker(s)
 	var response []byte
@@ -170,6 +135,7 @@
 			// Might be a collision with the dev addr, we better broadcast
 			response, err = up.Send(bpacket)
 		}
+		stats.MarkMeter("router.uplink.out")
 	}
 
 	if err != nil {
