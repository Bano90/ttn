--- conflicted
+++ resolved
@@ -4,13 +4,8 @@
 package component
 
 import (
-<<<<<<< HEAD
 	"github.com/TheThingsNetwork/go-utils/grpc/interceptor"
-=======
-	"time"
-
-	ttnlog "github.com/TheThingsNetwork/go-utils/log"
->>>>>>> 42f64f47
+	"github.com/TheThingsNetwork/go-utils/log"
 	"github.com/TheThingsNetwork/ttn/utils/errors"
 	"github.com/mwitkow/go-grpc-middleware"
 	"golang.org/x/net/context" // See https://github.com/grpc/grpc-go/issues/711"
@@ -19,69 +14,22 @@
 )
 
 func (c *Component) ServerOptions() []grpc.ServerOption {
-<<<<<<< HEAD
 
 	unaryLog := interceptor.Unary(func(req interface{}, info *grpc.UnaryServerInfo) (log.Interface, string) {
 		return c.Ctx, "Request"
 	})
 
 	unaryErr := func(ctx context.Context, req interface{}, info *grpc.UnaryServerInfo, handler grpc.UnaryHandler) (interface{}, error) {
-=======
-	unary := func(ctx context.Context, req interface{}, info *grpc.UnaryServerInfo, handler grpc.UnaryHandler) (interface{}, error) {
-		var peerAddr string
-		peer, ok := peer.FromContext(ctx)
-		if ok {
-			peerAddr = peer.Addr.String()
-		}
-		var peerID string
-		meta, ok := metadata.FromContext(ctx)
-		if ok {
-			id, ok := meta["id"]
-			if ok && len(id) > 0 {
-				peerID = id[0]
-			}
-		}
-		logCtx := c.Ctx.WithFields(ttnlog.Fields{
-			"CallerID": peerID,
-			"CallerIP": peerAddr,
-			"Method":   info.FullMethod,
-		})
-		t := time.Now()
->>>>>>> 42f64f47
 		iface, err := handler(ctx, req)
 		err = errors.BuildGRPCError(err)
 		return iface, err
 	}
 
-<<<<<<< HEAD
 	streamLog := interceptor.Stream(func(req interface{}, info *grpc.StreamServerInfo) (log.Interface, string) {
 		return c.Ctx, "Stream"
 	})
 
 	streamErr := func(srv interface{}, stream grpc.ServerStream, info *grpc.StreamServerInfo, handler grpc.StreamHandler) error {
-=======
-	stream := func(srv interface{}, stream grpc.ServerStream, info *grpc.StreamServerInfo, handler grpc.StreamHandler) error {
-		var peerAddr string
-		peer, ok := peer.FromContext(stream.Context())
-		if ok {
-			peerAddr = peer.Addr.String()
-		}
-		var peerID string
-		meta, ok := metadata.FromContext(stream.Context())
-		if ok {
-			id, ok := meta["id"]
-			if ok && len(id) > 0 {
-				peerID = id[0]
-			}
-		}
-		logCtx := c.Ctx.WithFields(ttnlog.Fields{
-			"CallerID": peerID,
-			"CallerIP": peerAddr,
-			"Method":   info.FullMethod,
-		})
-		t := time.Now()
-		logCtx.Debug("Start stream")
->>>>>>> 42f64f47
 		err := handler(srv, stream)
 		err = errors.BuildGRPCError(err)
 		return err
