--- conflicted
+++ resolved
@@ -167,16 +167,10 @@
 					continue
 				}
 
-<<<<<<< HEAD
-				go func(reg core.Registration, an core.AckNacker) {
-					if err := handler.Register(reg, an); err != nil {
-						// We can't do anything with this registration, so we're ignoring it.
-						ctx.WithError(err).Debug("Could not process registration from applications")
-=======
 				go func(reg core.Registration, an core.AckNacker, s core.Subscriber) {
 					if err := handler.Register(reg, an, s); err != nil {
+						// We can't do anything with this registration, so we're ignoring it.
 						ctx.WithError(err).Warn("Could not process registration from applications")
->>>>>>> ea8310b4
 					}
 				}(reg, an, brkAdapter)
 			}
